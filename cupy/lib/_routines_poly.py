--- conflicted
+++ resolved
@@ -1,7 +1,5 @@
 import functools
 import warnings
-
-import numpy
 
 import numpy
 
@@ -106,7 +104,6 @@
     return cupy.convolve(a1, a2)
 
 
-<<<<<<< HEAD
 def _astype(x):
     if x.dtype.kind == 'c':
         return x.astype(numpy.complex128, copy=False)
@@ -216,7 +213,8 @@
         return c, base[..., None] * factor
 
     return c
-=======
+
+
 def roots(p):
     """Computes the roots of a polynomial with given coefficients.
 
@@ -261,5 +259,4 @@
         raise NotImplementedError('Only complex Hermitian and real '
                                   'symmetric 2d arrays are supported '
                                   'currently')
-    return out.astype(p.dtype)
->>>>>>> 19073f6b
+    return out.astype(p.dtype)