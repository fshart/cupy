import functools

import numpy

import cupy


def _wraps_polyroutine(func):
    def _get_coeffs(x):
        if isinstance(x, cupy.poly1d):
            return x._coeffs
        if cupy.isscalar(x):
            return cupy.atleast_1d(x)
        if isinstance(x, cupy.ndarray):
            x = cupy.atleast_1d(x)
            if x.ndim == 1:
                return x
            raise ValueError('Multidimensional inputs are not supported')
        raise TypeError('Unsupported type')

    def wrapper(*args):
        coeffs = [_get_coeffs(x) for x in args]
        out = func(*coeffs)

        if all([not isinstance(x, cupy.poly1d) for x in args]):
            return out
        if isinstance(out, cupy.ndarray):
            return cupy.poly1d(out)
        if isinstance(out, tuple):
            return tuple([cupy.poly1d(x) for x in out])
        assert False  # Never reach

    return functools.update_wrapper(wrapper, func)


@_wraps_polyroutine
def polyadd(a1, a2):
    """Computes the sum of two polynomials.

    Args:
        a1 (scalar, cupy.ndarray or cupy.poly1d): first input polynomial.
        a2 (scalar, cupy.ndarray or cupy.poly1d): second input polynomial.

    Returns:
        cupy.ndarray or cupy.poly1d: The sum of the inputs.

    .. seealso:: :func:`numpy.polyadd`

    """
    if a1.size < a2.size:
        a1, a2 = a2, a1
    out = cupy.pad(a2, (a1.size - a2.size, 0))
    out = out.astype(cupy.result_type(a1, a2), copy=False)
    out += a1
    return out


@_wraps_polyroutine
def polysub(a1, a2):
    """Computes the difference of two polynomials.

    Args:
        a1 (scalar, cupy.ndarray or cupy.poly1d): first input polynomial.
        a2 (scalar, cupy.ndarray or cupy.poly1d): second input polynomial.

    Returns:
        cupy.ndarray or cupy.poly1d: The difference of the inputs.

    .. seealso:: :func:`numpy.polysub`

    """
    if a1.shape[0] <= a2.shape[0]:
        out = cupy.pad(a1, (a2.shape[0] - a1.shape[0], 0))
        out = out.astype(cupy.result_type(a1, a2), copy=False)
        out -= a2
    else:
        out = cupy.pad(a2, (a1.shape[0] - a2.shape[0], 0))
        out = out.astype(cupy.result_type(a1, a2), copy=False)
        out -= 2 * out - a1
    return out


<<<<<<< HEAD
def roots(p):
    """Computes the roots of a polynomial with given coefficients.

    Args:
        p (cupy.ndarray or cupy.poly1d): polynomial coefficients.

    Returns:
        cupy.ndarray: polynomial roots.

    .. warning::

        This function doesn't support currently polynomial coefficients
        whose companion matrices are general 2d square arrays. Only those
        with complex Hermitian or real symmetric 2d arrays are allowed.

        The current `cupy.roots` doesn't guarantee the order of results.

    .. seealso:: :func:`numpy.roots`

    """
    if isinstance(p, cupy.poly1d):
        p = p.coeffs
    if p.dtype.kind == 'b':
        raise NotImplementedError('boolean inputs are not supported')
    if p.ndim == 0:
        raise TypeError('0-dimensional input is not allowed')
    if p.size < 2:
        return cupy.array([])
    [p] = cupy.polynomial.polyutils.as_series([p[::-1]])
    if p.size < 2:
        return cupy.array([])
    if p.size == 2:
        out = (-p[0] / p[1])[None]
        if p[0] == 0:
            out = out.real.astype(numpy.float64)
        return out
    cmatrix = cupy.polynomial.polynomial.polycompanion(p)
    # TODO(Dahlia-Chehata): Support after cupy.linalg.eigvals is supported
    if cupy.array_equal(cmatrix, cmatrix.conj().T):
        out = cupy.linalg.eigvalsh(cmatrix)
    else:
        raise NotImplementedError('Only complex Hermitian and real '
                                  'symmetric 2d arrays are supported '
                                  'currently')
    return out.astype(p.dtype)
=======
@_wraps_polyroutine
def polymul(a1, a2):
    """Computes the product of two polynomials.

    Args:
        a1 (scalar, cupy.ndarray or cupy.poly1d): first input polynomial.
        a2 (scalar, cupy.ndarray or cupy.poly1d): second input polynomial.

    Returns:
        cupy.ndarray or cupy.poly1d: The product of the inputs.

    .. seealso:: :func:`numpy.polymul`

    """
    a1 = cupy.trim_zeros(a1, trim='f')
    a2 = cupy.trim_zeros(a2, trim='f')
    if a1.size == 0:
        a1 = cupy.array([0.])
    if a2.size == 0:
        a2 = cupy.array([0.])
    return cupy.convolve(a1, a2)
>>>>>>> 8839d4c0
<|MERGE_RESOLUTION|>--- conflicted
+++ resolved
@@ -80,7 +80,29 @@
     return out
 
 
-<<<<<<< HEAD
+@_wraps_polyroutine
+def polymul(a1, a2):
+    """Computes the product of two polynomials.
+
+    Args:
+        a1 (scalar, cupy.ndarray or cupy.poly1d): first input polynomial.
+        a2 (scalar, cupy.ndarray or cupy.poly1d): second input polynomial.
+
+    Returns:
+        cupy.ndarray or cupy.poly1d: The product of the inputs.
+
+    .. seealso:: :func:`numpy.polymul`
+
+    """
+    a1 = cupy.trim_zeros(a1, trim='f')
+    a2 = cupy.trim_zeros(a2, trim='f')
+    if a1.size == 0:
+        a1 = cupy.array([0.])
+    if a2.size == 0:
+        a2 = cupy.array([0.])
+    return cupy.convolve(a1, a2)
+
+
 def roots(p):
     """Computes the roots of a polynomial with given coefficients.
 
@@ -125,27 +147,4 @@
         raise NotImplementedError('Only complex Hermitian and real '
                                   'symmetric 2d arrays are supported '
                                   'currently')
-    return out.astype(p.dtype)
-=======
-@_wraps_polyroutine
-def polymul(a1, a2):
-    """Computes the product of two polynomials.
-
-    Args:
-        a1 (scalar, cupy.ndarray or cupy.poly1d): first input polynomial.
-        a2 (scalar, cupy.ndarray or cupy.poly1d): second input polynomial.
-
-    Returns:
-        cupy.ndarray or cupy.poly1d: The product of the inputs.
-
-    .. seealso:: :func:`numpy.polymul`
-
-    """
-    a1 = cupy.trim_zeros(a1, trim='f')
-    a2 = cupy.trim_zeros(a2, trim='f')
-    if a1.size == 0:
-        a1 = cupy.array([0.])
-    if a2.size == 0:
-        a2 = cupy.array([0.])
-    return cupy.convolve(a1, a2)
->>>>>>> 8839d4c0
+    return out.astype(p.dtype)