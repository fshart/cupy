import cupy
from cupy import util
from cupy.cuda cimport driver
from cupy.cuda cimport runtime
from cupy.cuda.function cimport Function, Module


cdef class RawKernel:

    """User-defined custom kernel.

    This class can be used to define a custom kernel using raw CUDA source.

    The kernel is compiled at an invocation of the :meth:`~RawKernel.__call__`
    method, which is cached for each device.
    The compiled binary is also cached into a file under the
    ``$HOME/.cupy/kernel_cache/`` directory with a hashed file name. The cached
    binary is reused by other processes.

    Args:
        code (str): CUDA source code.
        name (str): Name of the kernel function.
        options (tuple of str): Compiler options passed to the backend (NVRTC
            or NVCC). For details, see
            https://docs.nvidia.com/cuda/nvrtc/index.html#group__options or
            https://docs.nvidia.com/cuda/cuda-compiler-driver-nvcc/index.html#command-option-description
        backend (str): Either `nvrtc` or `nvcc`. Defaults to `nvrtc`
        translate_cucomplex (bool): Whether the CUDA source includes the header
            `cuComplex.h` or not. If set to ``True``, any code that uses the
            functions from `cuComplex.h` will be translated to its Thrust
            counterpart. Defaults to ``False``.
        enable_cooperative_groups (bool): Whether to enable cooperative groups
            in the CUDA source. If set to ``True``, compile options are
            configured properly and the kernel is launched with
            ``cuLaunchCooperativeKernel`` so that cooperative groups can be
            used from the CUDA source.
            This feature is only supported in CUDA 9 or later.
    """

    def __init__(self, str code, str name, tuple options=(),
                 str backend='nvrtc', *, bint translate_cucomplex=False,
                 bint enable_cooperative_groups=False):

        self.code = code
        self.name = name
        self.options = options
        self.backend = backend
        self.translate_cucomplex = translate_cucomplex
        self.enable_cooperative_groups = enable_cooperative_groups

        # only used when RawKernels are produced from RawModule
        self.file_path = None  # for cubin/ptx
        self.specializations = None  # for C++ template

        # per-device, per-instance cache, to be initialized on first call
        self._kernel_cache = []

    def __call__(self, grid, block, args, **kwargs):
        """__call__(self, grid, block, args, *, shared_mem=0)

        Compiles and invokes the kernel.

        The compilation runs only if the kernel is not cached.

        Args:
            grid (tuple): Size of grid in blocks.
            block (tuple): Dimensions of each thread block.
            args (tuple): Arguments of the kernel.
            shared_mem (int): Dynamic shared-memory size per thread block in
                bytes.

        """
        self.kernel(
            grid, block, args,
            enable_cooperative_groups=self.enable_cooperative_groups,
            **kwargs)

    @property
    def kernel(self):
        # The kernel is cached, so on the device where this has been called,
        # we would just look up from the cache, and do recompiling only when
        # switching to a different device
        cdef Function ker
<<<<<<< HEAD
        ker = _get_raw_kernel(
            self.code, self.file_path, self.name, self.options, self.backend,
            self.translate_cucomplex, self.enable_cooperative_groups,
            self.specializations)
=======
        cdef Module mod

        # We delay establishing the CUDA context until it's really needed
        cdef int dev = runtime.getDevice()
        if not self._kernel_cache:
            self._kernel_cache = [None] * runtime.getDeviceCount()

        ker = self._kernel_cache[dev]
        if ker is None:
            assert (self.code is None) != (self.file_path is None)
            mod = _get_raw_module(
                self.code, self.file_path, self.options, self.backend,
                self.translate_cucomplex, self.enable_cooperative_groups)
            ker = mod.get_function(self.name)
            self._kernel_cache[dev] = ker
>>>>>>> af867743
        return ker

    @property
    def attributes(self):
        """Returns a dictionary containing runtime kernel attributes. This is
        a read-only property; to overwrite the attributes, use

        .. code-block:: python

            kernel = RawKernel(...)  # arguments omitted
            kernel.max_dynamic_shared_size_bytes = ...
            kernel.preferred_shared_memory_carveout = ...

        Note that the two attributes shown in the above example are the only
        two currently settable in CUDA.

        Any attribute not existing in the present CUDA toolkit version will
        have the value -1.

        Returns:
            dict: A dictionary containing the kernel's attributes.
        """
        cdef dict attrs = {}
        cdef list keys = ['max_threads_per_block', 'shared_size_bytes',
                          'const_size_bytes', 'local_size_bytes',
                          'num_regs', 'ptx_version', 'binary_version',
                          'cache_mode_ca', 'max_dynamic_shared_size_bytes',
                          'preferred_shared_memory_carveout']
        for attr in keys:
            attrs[attr] = getattr(self, attr)
        return attrs

    @property
    def max_threads_per_block(self):
        """The maximum number of threads per block that can successfully
        launch the function on the device.
        """
        attr = driver.CU_FUNC_ATTRIBUTE_MAX_THREADS_PER_BLOCK
        return driver.funcGetAttribute(attr, self.kernel.ptr)

    @property
    def shared_size_bytes(self):
        """The size in bytes of the statically-allocated shared memory
        used by the function. This is separate from any dynamically-allocated
        shared memory, which must be specified when the function is called.
        """
        attr = driver.CU_FUNC_ATTRIBUTE_SHARED_SIZE_BYTES
        return driver.funcGetAttribute(attr, self.kernel.ptr)

    @property
    def const_size_bytes(self):
        """The size in bytes of constant memory used by the function."""
        attr = driver.CU_FUNC_ATTRIBUTE_CONST_SIZE_BYTES
        return driver.funcGetAttribute(attr, self.kernel.ptr)

    @property
    def local_size_bytes(self):
        """The size in bytes of local memory used by the function."""
        attr = driver.CU_FUNC_ATTRIBUTE_LOCAL_SIZE_BYTES
        return driver.funcGetAttribute(attr, self.kernel.ptr)

    @property
    def num_regs(self):
        """The number of registers used by the function."""
        attr = driver.CU_FUNC_ATTRIBUTE_NUM_REGS
        return driver.funcGetAttribute(attr, self.kernel.ptr)

    @property
    def ptx_version(self):
        """The PTX virtual architecture version that was used during
        compilation, in the format: 10*major + minor.
        """
        attr = driver.CU_FUNC_ATTRIBUTE_PTX_VERSION
        return driver.funcGetAttribute(attr, self.kernel.ptr)

    @property
    def binary_version(self):
        """The binary architecture version that was used during compilation,
        in the format: 10*major + minor.
        """
        attr = driver.CU_FUNC_ATTRIBUTE_BINARY_VERSION
        return driver.funcGetAttribute(attr, self.kernel.ptr)

    @property
    def cache_mode_ca(self):
        """Indicates whether option "-Xptxas --dlcm=ca" was set during
        compilation.
        """
        attr = driver.CU_FUNC_ATTRIBUTE_CACHE_MODE_CA
        return driver.funcGetAttribute(attr, self.kernel.ptr)

    @property
    def max_dynamic_shared_size_bytes(self):
        """The maximum dynamically-allocated shared memory size in bytes that
        can be used by the function. Can be set.
        """
        attr = driver.CU_FUNC_ATTRIBUTE_MAX_DYNAMIC_SHARED_SIZE_BYTES
        return driver.funcGetAttribute(attr, self.kernel.ptr)

    @max_dynamic_shared_size_bytes.setter
    def max_dynamic_shared_size_bytes(self, bytes):
        attr = driver.CU_FUNC_ATTRIBUTE_MAX_DYNAMIC_SHARED_SIZE_BYTES
        driver.funcSetAttribute(self.kernel.ptr, attr, bytes)

    @property
    def preferred_shared_memory_carveout(self):
        """On devices that have a unified L1 cache and shared memory,
        indicates the fraction to be used for shared memory as a
        `percentage` of the total. If the fraction does not exactly equal a
        supported shared memory capacity, then the next larger supported
        capacity is used. Can be set.
        """
        attr = driver.CU_FUNC_ATTRIBUTE_PREFERRED_SHARED_MEMORY_CARVEOUT
        return driver.funcGetAttribute(attr, self.kernel.ptr)

    @preferred_shared_memory_carveout.setter
    def preferred_shared_memory_carveout(self, fraction):
        attr = driver.CU_FUNC_ATTRIBUTE_PREFERRED_SHARED_MEMORY_CARVEOUT
        driver.funcSetAttribute(self.kernel.ptr, attr, fraction)


<<<<<<< HEAD
@cupy.util.memoize(for_each_device=True)
def _get_raw_kernel(str code, str path, str name, tuple options=(),
                    str backend='nvrtc',
                    bint translate_cucomplex=False,
                    bint enable_cooperative_groups=False,
                    tuple specializations=None):
    cdef Module mod
    cdef Function ker
    assert (code is None) != (path is None)
    mod = _get_raw_module(code, path, options, backend,
                          translate_cucomplex, enable_cooperative_groups,
                          specializations)
    ker = mod.get_function(name)
    return ker


=======
>>>>>>> af867743
cdef class RawModule:
    """User-defined custom module.

    This class can be used to either compile raw CUDA sources or load CUDA
    modules (\\*.cubin, \\*.ptx). This class is useful when a number of CUDA
    kernels in the same source need to be retrieved.

    For the former case, the CUDA source code is compiled when initializing a
    new instance of this class, and the kernels can be retrieved by calling
    :meth:`get_function`, which will return an instance of :class:`RawKernel`.
    (Same as in :class:`RawKernel`, the generated binary is also cached.)

    For the latter case, an existing CUDA binary (\\*.cubin) or a PTX file can
    be loaded by providing its path, and kernels therein can be retrieved
    similarly.

    Args:
        code (str): CUDA source code. Mutually exclusive with ``path``.
        path (str): Path to cubin/ptx. Mutually exclusive with ``code``.
        options (tuple of str): Compiler options passed to the backend (NVRTC
            or NVCC). For details, see
            https://docs.nvidia.com/cuda/nvrtc/index.html#group__options or
            https://docs.nvidia.com/cuda/cuda-compiler-driver-nvcc/index.html#command-option-description
        backend (str): Either `nvrtc` or `nvcc`. Defaults to `nvrtc`
        translate_cucomplex (bool): Whether the CUDA source includes the header
            `cuComplex.h` or not. If set to ``True``, any code that uses the
            functions from `cuComplex.h` will be translated to its Thrust
            counterpart. Defaults to ``False``.
        enable_cooperative_groups (bool): Whether to enable cooperative groups
            in the CUDA source. If set to ``True``, compile options are
            configured properly and the kernel is launched with
            ``cuLaunchCooperativeKernel`` so that cooperative groups can be
            used from the CUDA source.
            This feature is only supported in CUDA 9 or later.
        specializations (tuple of str): A tuple of strings for specializing
            C++ template kernels. For example, ``specializations=('func<int>',
            'func<double>')`` for the template kernel ``func<T>``. Strings in
            this tuple must then be passed, one at a time, to
            :meth:`get_function` to retrieve the corresponding kernel name.

    .. note::
        Each kernel in ``RawModule`` possesses independent function attributes.
    """
    def __init__(self, *, str code=None, str path=None, tuple options=(),
                 str backend='nvrtc', bint translate_cucomplex=False,
                 bint enable_cooperative_groups=False,
                 tuple specializations=None):
        if (code is None) == (path is None):
            raise TypeError(
                'Exactly one of `code` and `path` keyword arguments must be '
                'given.')
        if specializations:
            if code is None:
                raise ValueError('need template code for the requested '
                                 'specializations')
            if backend != 'nvrtc':
                raise ValueError('only nvrtc supports retrieving the mangled '
                                 'names for template specializations')
            for option in options:
                if '-std=c++' in option:  # both -std and --std are valid
                    break
            else:
                raise ValueError('need to specify C++ standard for compiling '
                                 'template code')

        self.code = code
        self.file_path = path
        self.enable_cooperative_groups = enable_cooperative_groups
        self.specializations = specializations

        if self.code is not None:
            self.options = options
            self.backend = backend
            self.translate_cucomplex = translate_cucomplex
        elif self.file_path is not None:
            self.options = ()
            self.backend = 'nvcc'
            self.translate_cucomplex = False

        # trigger compiling or loading
        cdef Module mod = self.module  # noqa

    @property
    def module(self):
        # The module is cached, so on the device where this has been called,
        # we would just look up from the cache, and do recompiling only when
        # switching to a different device
        cdef Module mod
        mod = _get_raw_module(
            self.code, self.file_path, self.options, self.backend,
            self.translate_cucomplex, self.enable_cooperative_groups,
            self.specializations)
        return mod

    def get_function(self, str name):
        """Retrieve a CUDA kernel by its name from the module.

        Args:
            name (str): Name of the kernel function. For C++ template kernels,
                ``name`` refers to one of the template specializations
                specified when initializing the present :class:`RawModule`
                instance.

        Returns:
            RawKernel: An ``RawKernel`` instance.

        .. note::
            The following example shows how to retrieve one of the specialized
            C++ template kernels:

            .. code-block:: python

                code = r'''
                template<typename T>
                __global__ void func(T* in_arr) { /* do something */ }
                '''

                kers = ('func<int>', 'func<float>', 'func<double>')
                mod = cupy.RawModule(code=code, options=('--std=c++11',),
                                     specializations=kers)

                // retrieve func<int>
                ker_int = mod.get_function(kers[0])

        .. seealso::
            ``nvrtcAddNameExpression`` and ``nvrtcGetLoweredName`` from
            `Accessing Lowered Names`_ of the NVRTC documentation.

        .. _Accessing Lowered Names:
            https://docs.nvidia.com/cuda/nvrtc/index.html#accessing-lowered-names

        """
        cdef RawKernel ker
        cdef Function func
        cdef str mangled_name

        # check if the name is a C++ template specialization
        if self.specializations:
            mangled_name = self.module.mapping.get(name)
            if mangled_name is not None:
                name = mangled_name

        ker = RawKernel(
            self.code, name, self.options, self.backend,
            translate_cucomplex=self.translate_cucomplex,
            enable_cooperative_groups=self.enable_cooperative_groups)
        # for lookup in case we loaded from cubin/ptx
        ker.file_path = self.file_path
<<<<<<< HEAD
        # for lookup in case we specialize a template
        ker.specializations = self.specializations
        # register the kernel in the cache.
=======
        # register the kernel in the cache
>>>>>>> af867743
        func = ker.kernel  # noqa
        return ker

    def get_texref(self, name):
        '''Retrieve a texture reference by its name from the module.

        Args:
            name (str): Name of the texture reference.

        Returns:
            intptr_t: A ``CUtexref`` handle, to be passed to :class:`~cupy.cuda.texture.TextureReference`.
        '''  # noqa
        return self.module.get_texref(name)

    def get_global(self, name):
        '''Retrieve a pointer to a global symbol by its name from the module.

        Args:
            name (str): Name of the global symbol.

        Returns:
            ~cupy.cuda.MemoryPointer: A handle to the global symbol.

        .. note::
            This method can be used to access, for example, constant memory:

            .. code-block:: python

                # to get a pointer to "arr" declared in the source like this:
                # __constant__ float arr[10];
                memptr = mod.get_global("arr")
                # ...wrap it using cupy.ndarray with a known shape
                arr_ndarray = cp.ndarray((10,), cp.float32, memptr)
                # ...perform data transfer to initialize it
                arr_ndarray[...] = cp.random.random((10,), dtype=cp.float32)
                # ...and arr is ready to be accessed by RawKernels

        '''
        from cupy.cuda.memory import MemoryPointer, UnownedMemory
        cdef Module mod = self.module
        ptr = mod.get_global_var(name)
        # unable to retrieve size, plus it's not used anywhere, so just put 0
        mem = UnownedMemory(ptr, 0, mod)
        memptr = MemoryPointer(mem, 0)
        return memptr


@cupy.util.memoize(for_each_device=True)
def _get_raw_module(str code, str path, tuple options=(), str backend='nvrtc',
                    bint translate_cucomplex=False,
                    bint enable_cooperative_groups=False,
                    tuple specializations=None):
    cdef Module mod
    if code is not None:
        mod = cupy.core.core.compile_with_cache(
            code, options, prepend_cupy_headers=False, backend=backend,
            translate_cucomplex=translate_cucomplex,
            enable_cooperative_groups=enable_cooperative_groups,
            specializations=specializations)
    elif path is not None:
        mod = Module()
        mod.load_file(path)
    return mod<|MERGE_RESOLUTION|>--- conflicted
+++ resolved
@@ -81,12 +81,6 @@
         # we would just look up from the cache, and do recompiling only when
         # switching to a different device
         cdef Function ker
-<<<<<<< HEAD
-        ker = _get_raw_kernel(
-            self.code, self.file_path, self.name, self.options, self.backend,
-            self.translate_cucomplex, self.enable_cooperative_groups,
-            self.specializations)
-=======
         cdef Module mod
 
         # We delay establishing the CUDA context until it's really needed
@@ -99,10 +93,10 @@
             assert (self.code is None) != (self.file_path is None)
             mod = _get_raw_module(
                 self.code, self.file_path, self.options, self.backend,
-                self.translate_cucomplex, self.enable_cooperative_groups)
+                self.translate_cucomplex, self.enable_cooperative_groups,
+                self.specializations)
             ker = mod.get_function(self.name)
             self._kernel_cache[dev] = ker
->>>>>>> af867743
         return ker
 
     @property
@@ -224,25 +218,6 @@
         driver.funcSetAttribute(self.kernel.ptr, attr, fraction)
 
 
-<<<<<<< HEAD
-@cupy.util.memoize(for_each_device=True)
-def _get_raw_kernel(str code, str path, str name, tuple options=(),
-                    str backend='nvrtc',
-                    bint translate_cucomplex=False,
-                    bint enable_cooperative_groups=False,
-                    tuple specializations=None):
-    cdef Module mod
-    cdef Function ker
-    assert (code is None) != (path is None)
-    mod = _get_raw_module(code, path, options, backend,
-                          translate_cucomplex, enable_cooperative_groups,
-                          specializations)
-    ker = mod.get_function(name)
-    return ker
-
-
-=======
->>>>>>> af867743
 cdef class RawModule:
     """User-defined custom module.
 
@@ -391,13 +366,9 @@
             enable_cooperative_groups=self.enable_cooperative_groups)
         # for lookup in case we loaded from cubin/ptx
         ker.file_path = self.file_path
-<<<<<<< HEAD
         # for lookup in case we specialize a template
         ker.specializations = self.specializations
-        # register the kernel in the cache.
-=======
         # register the kernel in the cache
->>>>>>> af867743
         func = ker.kernel  # noqa
         return ker
 
