import contextlib
import warnings

from cupy._environment import get_cuda_path  # NOQA
from cupy._environment import get_nvcc_path  # NOQA
from cupy._environment import get_rocm_path  # NOQA
from cupy._environment import get_hipcc_path  # NOQA
from cupy._environment import _preload_warning
from cupy.cuda import compiler  # NOQA
from cupy.cuda import device  # NOQA
from cupy.cuda import function  # NOQA
from cupy.cuda import memory  # NOQA
from cupy.cuda import memory_hook  # NOQA
from cupy.cuda import memory_hooks  # NOQA
from cupy.cuda import pinned_memory  # NOQA
from cupy.cuda import stream  # NOQA
from cupy.cuda import texture  # NOQA
from cupy_backends.cuda.api import driver  # NOQA
from cupy_backends.cuda.api import runtime  # NOQA
from cupy_backends.cuda.libs import cublas  # NOQA
from cupy_backends.cuda.libs import curand  # NOQA
from cupy_backends.cuda.libs import cusolver  # NOQA
from cupy_backends.cuda.libs import cusparse  # NOQA
from cupy_backends.cuda.libs import nvrtc  # NOQA
from cupy_backends.cuda.libs import profiler  # NOQA


_available = None


class _UnavailableModule():
    available = False

    def __init__(self, name):
        self.__name__ = name


from cupy.cuda import cub  # NOQA

if not runtime.is_hip and driver.get_build_version() > 0:
    from cupy.cuda import jitify  # NOQA
else:
    jitify = None

try:
    from cupy.cuda import nvtx  # NOQA
except ImportError:
    nvtx = _UnavailableModule('cupy.cuda.nvtx')

try:
    from cupy.cuda import thrust  # NOQA
except ImportError:
    thrust = _UnavailableModule('cupy.cuda.thrust')

<<<<<<< HEAD
try:
    from cupy.cuda import nccl  # NOQA
except ImportError as e:
    nccl = _UnavailableModule('cupy.cuda.nccl')
    _preload_warning('nccl', e)

try:
    from cupy_backends.cuda.libs import cutensor
except ImportError as e:
    cutensor = _UnavailableModule('cupy.cuda.cutensor')
    _preload_warning('cutensor', e)

=======
>>>>>>> 9dc5ed14

def __getattr__(key):
    # `*_enabled` flags are kept for backward compatibility.
    # Note: module-level getattr only runs on Python 3.7+.
    if key == 'cusolver_enabled':
        # cuSOLVER is always available in CUDA 8.0+.
        warnings.warn('''
cupy.cuda.cusolver_enabled has been deprecated in CuPy v8 and will be removed in the future release.
This flag always returns True as cuSOLVER is always available in CUDA 8.0 or later.
            ''', DeprecationWarning)  # NOQA
        return True

    for mod in [nvtx, thrust, cub]:
        flag = '{}_enabled'.format(mod.__name__.split('.')[-1])
        if key == flag:
            warnings.warn('''
cupy.cuda.{} has been deprecated in CuPy v8 and will be removed in the future release.
Use {}.available instead.
                '''.format(flag, mod.__name__), DeprecationWarning)  # NOQA
            return not isinstance(mod, _UnavailableModule)

    raise AttributeError(
        "module '{}' has no attribute '{}'".format(__name__, key))


def is_available():
    global _available
    if _available is None:
        _available = False
        try:
            _available = runtime.getDeviceCount() > 0
        except Exception as e:
            if (not runtime.is_hip and e.args[0] !=
                    'cudaErrorNoDevice: no CUDA-capable device is detected'):
                raise
            elif runtime.is_hip and 'hipErrorNoDevice' not in e.args[0]:
                raise
    return _available


# import class and function
from cupy.cuda.compiler import compile_with_cache  # NOQA
from cupy.cuda.device import Device  # NOQA
from cupy.cuda.device import get_cublas_handle  # NOQA
from cupy.cuda.device import get_device_id  # NOQA
from cupy.cuda.function import Function  # NOQA
from cupy.cuda.function import Module  # NOQA
from cupy.cuda.memory import alloc  # NOQA
from cupy.cuda.memory import BaseMemory  # NOQA
from cupy.cuda.memory import malloc_managed  # NOQA
from cupy.cuda.memory import malloc_async  # NOQA
from cupy.cuda.memory import ManagedMemory  # NOQA
from cupy.cuda.memory import Memory  # NOQA
from cupy.cuda.memory import MemoryAsync  # NOQA
from cupy.cuda.memory import MemoryPointer  # NOQA
from cupy.cuda.memory import MemoryPool  # NOQA
from cupy.cuda.memory import PythonFunctionAllocator  # NOQA
from cupy.cuda.memory import set_allocator  # NOQA
from cupy.cuda.memory import get_allocator  # NOQA
from cupy.cuda.memory import UnownedMemory  # NOQA
from cupy.cuda.memory_hook import MemoryHook  # NOQA
from cupy.cuda.pinned_memory import alloc_pinned_memory  # NOQA
from cupy.cuda.pinned_memory import PinnedMemory  # NOQA
from cupy.cuda.pinned_memory import PinnedMemoryPointer  # NOQA
from cupy.cuda.pinned_memory import PinnedMemoryPool  # NOQA
from cupy.cuda.pinned_memory import set_pinned_memory_allocator  # NOQA
from cupy.cuda.stream import Event  # NOQA
from cupy.cuda.stream import get_current_stream  # NOQA
from cupy.cuda.stream import get_elapsed_time  # NOQA
from cupy.cuda.stream import Stream  # NOQA
from cupy.cuda.stream import ExternalStream  # NOQA


@contextlib.contextmanager
def using_allocator(allocator=None):
    """Sets a thread-local allocator for GPU memory inside
       context manager

    Args:
        allocator (function): CuPy memory allocator. It must have the same
            interface as the :func:`cupy.cuda.alloc` function, which takes the
            buffer size as an argument and returns the device buffer of that
            size. When ``None`` is specified, raw memory allocator will be
            used (i.e., memory pool is disabled).
    """
    # Note: cupy/memory.pyx would be the better place to implement this
    # function but `contextmanager` decoration doesn't behave well in Cython.
    if allocator is None:
        allocator = memory._malloc
    previous_allocator = memory._get_thread_local_allocator()
    memory._set_thread_local_allocator(allocator)
    try:
        yield
    finally:
        memory._set_thread_local_allocator(previous_allocator)


@contextlib.contextmanager
def profile():
    """Enable CUDA profiling during with statement.

    This function enables profiling on entering a with statement, and disables
    profiling on leaving the statement.

    >>> with cupy.cuda.profile():
    ...    # do something you want to measure
    ...    pass

    .. note::
        When starting ``nvprof`` from the command line, manually setting
        ``--profile-from-start off`` may be required for the desired behavior.

    """
    profiler.start()
    try:
        yield
    finally:
        profiler.stop()<|MERGE_RESOLUTION|>--- conflicted
+++ resolved
@@ -52,21 +52,6 @@
 except ImportError:
     thrust = _UnavailableModule('cupy.cuda.thrust')
 
-<<<<<<< HEAD
-try:
-    from cupy.cuda import nccl  # NOQA
-except ImportError as e:
-    nccl = _UnavailableModule('cupy.cuda.nccl')
-    _preload_warning('nccl', e)
-
-try:
-    from cupy_backends.cuda.libs import cutensor
-except ImportError as e:
-    cutensor = _UnavailableModule('cupy.cuda.cutensor')
-    _preload_warning('cutensor', e)
-
-=======
->>>>>>> 9dc5ed14
 
 def __getattr__(key):
     # `*_enabled` flags are kept for backward compatibility.
