--- conflicted
+++ resolved
@@ -11,13 +11,8 @@
 import warnings
 import weakref
 
-<<<<<<< HEAD
 from cupy_backends.cuda.api.runtime import CUDARuntimeError
-from cupy.core import syncdetect
-=======
-from cupy_backends.cuda.api import runtime
 from cupy._core import syncdetect
->>>>>>> e913f37c
 
 from fastrlock cimport rlock
 from libc.stdint cimport int8_t
