--- conflicted
+++ resolved
@@ -179,14 +179,9 @@
 
     def __truediv__(self, other):
         """Point-wise division by scalar"""
-<<<<<<< HEAD
         if _util.isscalarlike(other):
-            if self.dtype == numpy.complex64:
-=======
-        if util.isscalarlike(other):
             dtype = self.dtype
             if dtype == numpy.float32:
->>>>>>> 07a052f9
                 # Note: This is a work-around to make the output dtype the same
                 # as SciPy. It might be SciPy version dependent.
                 dtype = numpy.float64
