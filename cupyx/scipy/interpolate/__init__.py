# Univariate Interpolation
from cupyx.scipy.interpolate._polyint import BarycentricInterpolator  # NOQA
from cupyx.scipy.interpolate._polyint import KroghInterpolator  # NOQA
from cupyx.scipy.interpolate._polyint import barycentric_interpolate  # NOQA
from cupyx.scipy.interpolate._polyint import krogh_interpolate  # NOQA
# 1-D Splines
from cupyx.scipy.interpolate._bspline import BSpline, splantider, splder  # NOQA
<<<<<<< HEAD
from cupyx.scipy.interpolate._rbfinterp import RBFInterpolator  # NOQA
from cupyx.scipy.interpolate._rgi import RegularGridInterpolator  # NOQA
from cupyx.scipy.interpolate._rgi import interpn  # NOQA
=======
from cupyx.scipy.interpolate._bspline2 import make_interp_spline  # NOQA


# Radial basis functions
from cupyx.scipy.interpolate._rbfinterp import RBFInterpolator  # NOQA
>>>>>>> 28bc5857
<|MERGE_RESOLUTION|>--- conflicted
+++ resolved
@@ -5,14 +5,9 @@
 from cupyx.scipy.interpolate._polyint import krogh_interpolate  # NOQA
 # 1-D Splines
 from cupyx.scipy.interpolate._bspline import BSpline, splantider, splder  # NOQA
-<<<<<<< HEAD
-from cupyx.scipy.interpolate._rbfinterp import RBFInterpolator  # NOQA
-from cupyx.scipy.interpolate._rgi import RegularGridInterpolator  # NOQA
-from cupyx.scipy.interpolate._rgi import interpn  # NOQA
-=======
 from cupyx.scipy.interpolate._bspline2 import make_interp_spline  # NOQA
-
 
 # Radial basis functions
 from cupyx.scipy.interpolate._rbfinterp import RBFInterpolator  # NOQA
->>>>>>> 28bc5857
+from cupyx.scipy.interpolate._rgi import RegularGridInterpolator  # NOQA
+from cupyx.scipy.interpolate._rgi import interpn  # NOQA