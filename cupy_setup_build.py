--- conflicted
+++ resolved
@@ -144,82 +144,6 @@
         'check_method': build.check_cuda_version,
     })
 
-<<<<<<< HEAD
-MODULES.append({
-    'name': 'cudnn',
-    'file': [
-        'cupy.cuda.cudnn',
-        'cupy.cudnn',
-    ],
-    'include': [
-        'cudnn.h',
-    ],
-    'libraries': [
-        'cudnn',
-    ],
-    'check_method': build.check_cudnn_version,
-    'version_method': build.get_cudnn_version,
-})
-
-MODULES.append({
-    'name': 'nccl',
-    'file': [
-        'cupy.cuda.nccl',
-    ],
-    'include': [
-        'nccl.h',
-    ],
-    'libraries': [
-        'nccl',
-    ],
-    'check_method': build.check_nccl_version,
-    'version_method': build.get_nccl_version,
-})
-
-MODULES.append({
-    'name': 'nvtx',
-    'file': [
-        'cupy.cuda.nvtx',
-    ],
-    'include': [
-        'nvToolsExt.h',
-    ],
-    'libraries': [
-        'nvToolsExt' if not PLATFORM_WIN32 else 'nvToolsExt64_1',
-    ],
-    'check_method': build.check_nvtx,
-})
-
-MODULES.append({
-    'name': 'cutensor',
-    'file': [
-        'cupy.cuda.cutensor',
-    ],
-    'include': [
-        'cutensor.h',
-    ],
-    'libraries': [
-        'cutensor',
-        'cublas',
-    ],
-    'check_method': build.check_cutensor_version,
-    'version_method': build.get_cutensor_version,
-})
-
-MODULES.append({
-    'name': 'cub',
-    'file': [
-        ('cupy.cuda.cub', ['cupy/cuda/cupy_cub.cu']),
-    ],
-    'include': [
-        'cupy/cub/cub/util_namespace.cuh',  # dummy
-    ],
-    'libraries': [
-        'cudart',
-    ],
-    'check_method': build.check_cuda_version,
-})
-=======
 if not use_hip:
     MODULES.append({
         'name': 'cudnn',
@@ -265,7 +189,6 @@
         ],
         'check_method': build.check_nvtx,
     })
->>>>>>> bb3205ce
 
     MODULES.append({
         'name': 'cutensor',
@@ -289,7 +212,7 @@
             ('cupy.cuda.cub', ['cupy/cuda/cupy_cub.cu']),
         ],
         'include': [
-            'cub/util_namespace.cuh',  # dummy
+            'cupy/cub/cub/util_namespace.cuh',  # dummy
         ],
         'libraries': [
             'cudart',
