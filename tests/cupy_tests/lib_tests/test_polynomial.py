--- conflicted
+++ resolved
@@ -218,10 +218,6 @@
         return str(xp.poly1d(a))
 
 
-<<<<<<< HEAD
-@testing.gpu
-class TestPoly1dArithmetic(unittest.TestCase):
-=======
 class Poly1dTestBase(unittest.TestCase):
 
     def _get_input(self, xp, in_type, dtype):
@@ -240,12 +236,12 @@
 @testing.parameterize(*testing.product({
     'func': [
         lambda x, y: x + y,
+        lambda x, y: x - y,
     ],
     'type_l': ['poly1d', 'python_scalar'],
     'type_r': ['poly1d', 'ndarray', 'python_scalar', 'numpy_scalar'],
 }))
 class TestPoly1dArithmetic(Poly1dTestBase):
->>>>>>> 075c976d
 
     @testing.for_all_dtypes()
     @testing.numpy_cupy_array_equal()
@@ -261,6 +257,7 @@
 @testing.parameterize(*testing.product({
     'func': [
         lambda x, y: x + y,
+        lambda x, y: x - y,
     ],
     'type_l': ['ndarray', 'numpy_scalar'],
     'type_r': ['poly1d'],
@@ -283,7 +280,7 @@
 
 @testing.gpu
 @testing.parameterize(*testing.product({
-    'fname': ['polyadd'],
+    'fname': ['polyadd', 'polysub'],
     'type_l': ['poly1d', 'ndarray', 'python_scalar', 'numpy_scalar'],
     'type_r': ['poly1d', 'ndarray', 'python_scalar', 'numpy_scalar'],
 }))
@@ -305,57 +302,43 @@
     __array_priority__ = cupy.poly1d.__array_priority__ + 10
 
     def __init__(self):
-        self.add_count = 0
-        self.radd_count = 0
+        self.count = 0
+        self.rcount = 0
 
     def __add__(self, other):
-        self.add_count += 1
+        self.count += 1
 
     def __radd__(self, other):
-        self.radd_count += 1
+        self.rcount += 1
+
+    def __sub__(self, other):
+        self.count -= 1
+
+    def __rsub__(self, other):
+        self.rcount -= 1
 
 
 class TestPoly1dArrayPriority(Poly1dTestBase):
 
-    def test_poly1d_array_priority_greator(self):
+    def test_poly1d_add_array_priority_greator(self):
         a1 = self._get_input(cupy, 'poly1d', 'int64')
         a2 = UserDefinedArray()
         a1 + a2
-        assert a2.add_count == 0
-        assert a2.radd_count == 1
+        assert a2.count == 0
+        assert a2.rcount == 1
         a2 + a1
-        assert a2.add_count == 1
-        assert a2.radd_count == 1
-
-    @testing.for_all_dtypes(no_bool=True)
-    @testing.numpy_cupy_array_equal()
-    def test_poly1d_sub_poly1d_array(self, xp, dtype):
-        a = testing.shaped_arange((5,), xp, dtype)
-        b = xp.ones((5,), dtype)
-        with cupyx.allow_synchronize(False):
-            c = xp.poly1d(a) - b
-        return c.coeffs
-
-    @testing.for_all_dtypes(no_bool=True)
-    @testing.numpy_cupy_array_equal()
-    def test_poly1d_sub_poly1d_scalar(self, xp, dtype):
-        a = testing.shaped_arange((5,), xp, dtype)
-        b = dtype(10)
-        with cupyx.allow_synchronize(False):
-            c = xp.poly1d(a) - b
-        return c.coeffs
-
-    @testing.for_all_dtypes(no_bool=True)
-    @testing.numpy_cupy_array_equal()
-    def test_poly1d_sub_poly1d_poly1d(self, xp, dtype):
-        a1 = testing.shaped_arange((5,), xp, dtype)
-        b1 = xp.poly1d(a1, variable='z')
-        a2 = testing.shaped_arange((2,), xp, dtype)
-        b2 = xp.poly1d(a2)
-        with cupyx.allow_synchronize(False):
-            b1 -= b2
-        assert b1.variable == 'x'
-        return b1.coeffs
+        assert a2.count == 1
+        assert a2.rcount == 1
+
+    def test_poly1d_sub_array_priority_greator(self):
+        a1 = self._get_input(cupy, 'poly1d', 'int64')
+        a2 = UserDefinedArray()
+        a1 - a2
+        assert a2.count == 0
+        assert a2.rcount == -1
+        a2 - a1
+        assert a2.count == -1
+        assert a2.rcount == -1
 
 
 @testing.gpu
@@ -402,151 +385,46 @@
 
 @testing.gpu
 @testing.parameterize(*testing.product({
+    'fname': ['polyadd', 'polysub'],
     'shape1': [(), (0,), (3,), (5,)],
     'shape2': [(), (0,), (3,), (5,)]
 }))
-<<<<<<< HEAD
-class TestPolysubShapeCombination(unittest.TestCase):
-
-    @testing.for_all_dtypes(no_bool=True)
-    @testing.numpy_cupy_array_equal()
-    def test_polysub(self, xp, dtype):
+class TestPolyArithmeticShapeCombination(unittest.TestCase):
+
+    @testing.for_all_dtypes()
+    @testing.numpy_cupy_array_equal()
+    def test_polyroutine(self, xp, dtype):
+        func = getattr(xp, self.fname)
         a = testing.shaped_arange(self.shape1, xp, dtype)
         b = testing.shaped_arange(self.shape2, xp, dtype)
         with cupyx.allow_synchronize(False):
-            return xp.polysub(a, b)
-
-
-@testing.gpu
-class TestPolysub(unittest.TestCase):
-
-    @testing.numpy_cupy_array_equal()
-    def test_polysub_list(self, xp):
-        a = [1, 2, 3]
-        b = [4, 2]
-        with cupyx.allow_synchronize(False):
-            return xp.polysub(a, b)
-
-    @testing.numpy_cupy_array_equal()
-    def test_polysub_leading_zeros(self, xp):
-        a = [0, 0, 1, 2, 3, 0, 0]
-        b = [0, 4, 2, 0]
-        with cupyx.allow_synchronize(False):
-            return xp.polysub(a, b)
-
-    @testing.for_all_dtypes(no_bool=True)
-    @testing.numpy_cupy_array_equal()
-    def test_polysub_scalar_poly1d(self, xp, dtype):
-        a = dtype(10)
-        b = testing.shaped_arange((5,), xp, dtype)
-        b = xp.poly1d(b)
-        with cupyx.allow_synchronize(False):
-            c = xp.polysub(a, b)
-        return c.coeffs
-
-    @testing.for_all_dtypes(no_bool=True)
-    @testing.numpy_cupy_array_equal()
-    def test_polysub_poly1d_scalar(self, xp, dtype):
-        a = dtype(10)
-        b = testing.shaped_arange((5,), xp, dtype)
-        b = xp.poly1d(b)
-        with cupyx.allow_synchronize(False):
-            c = xp.polysub(b, a)
-        return c.coeffs
-
-    @testing.for_all_dtypes(no_bool=True)
-    @testing.numpy_cupy_array_equal()
-    def test_polysub_poly1d_poly1d(self, xp, dtype):
-        a1 = testing.shaped_arange((5,), xp, dtype)
-        b1 = xp.poly1d(a1, variable='z')
-        a2 = testing.shaped_arange((2,), xp, dtype)
-        b2 = xp.poly1d(a2, variable='z')
-        with cupyx.allow_synchronize(False):
-            c = xp.polysub(b1, b2)
-        assert c.variable == 'x'
-        return c.coeffs
-
-    @testing.for_all_dtypes(no_bool=True)
-    @testing.numpy_cupy_array_equal()
-    def test_polysub_array_poly1d(self, xp, dtype):
-        a = testing.shaped_arange((3,), xp, dtype)
-        b = testing.shaped_arange((5,), xp, dtype)
-        b = xp.poly1d(b)
-        with cupyx.allow_synchronize(False):
-            c = xp.polysub(a, b)
-        return c.coeffs
-
-    @testing.for_all_dtypes(no_bool=True)
-    @testing.numpy_cupy_array_equal()
-    def test_polysub_poly1d_array(self, xp, dtype):
-        a = testing.shaped_arange((3,), xp, dtype)
-        b = testing.shaped_arange((5,), xp, dtype)
-        b = xp.poly1d(b)
-        with cupyx.allow_synchronize(False):
-            c = xp.polysub(b, a)
-        return c.coeffs
-
-    @testing.for_all_dtypes_combination(
-        names=['dtype1', 'dtype2'], no_bool=True, no_complex=True)
-    @testing.numpy_cupy_array_equal()
-    def test_polysub_diff_types_array(self, xp, dtype1, dtype2):
+            return func(a, b)
+
+
+@testing.gpu
+@testing.parameterize(*testing.product({
+    'fname': ['polyadd', 'polysub'],
+}))
+class TestPolyArithmeticDiffTypes(unittest.TestCase):
+
+    @testing.for_all_dtypes_combination(names=['dtype1', 'dtype2'])
+    @testing.numpy_cupy_array_equal()
+    def test_polyroutine_diff_types_array(self, xp, dtype1, dtype2):
+        func = getattr(xp, self.fname)
         a = testing.shaped_arange((10,), xp, dtype1)
         b = testing.shaped_arange((5,), xp, dtype2)
         with cupyx.allow_synchronize(False):
-            return xp.polysub(a, b)
-
-    @testing.for_all_dtypes_combination(
-        names=['dtype1', 'dtype2'], no_bool=True, no_complex=True)
-    @testing.numpy_cupy_array_equal()
-    def test_polysub_diff_types_poly1d(self, xp, dtype1, dtype2):
-        a = testing.shaped_arange((5,), xp, dtype1)
-        b = testing.shaped_arange((10,), xp, dtype2)
-        a = xp.poly1d(a, variable='z')
-        b = xp.poly1d(b, variable='y')
-        with cupyx.allow_synchronize(False):
-            c = xp.polysub(a, b)
-        assert c.variable == 'x'
-        return c.coeffs
-
-    @testing.for_all_dtypes(no_bool=True)
-    def test_polysub_ndim(self, dtype):
-        for xp in (numpy, cupy):
-            a = testing.shaped_arange((3, 4, 2), xp, dtype)
-            b = testing.shaped_arange((4, 2), xp, dtype)
-            with pytest.raises(ValueError):
-                xp.polysub(a, b)
-=======
-class TestPolyaddShapeCombination(unittest.TestCase):
-
-    @testing.for_all_dtypes()
-    @testing.numpy_cupy_array_equal()
-    def test_polyadd(self, xp, dtype):
-        a = testing.shaped_arange(self.shape1, xp, dtype)
-        b = testing.shaped_arange(self.shape2, xp, dtype)
-        with cupyx.allow_synchronize(False):
-            return xp.polyadd(a, b)
-
-
-@testing.gpu
-class TestPolyadd(unittest.TestCase):
+            return func(a, b)
 
     @testing.for_all_dtypes_combination(names=['dtype1', 'dtype2'])
     @testing.numpy_cupy_array_equal()
-    def test_polyadd_diff_types_array(self, xp, dtype1, dtype2):
-        a = testing.shaped_arange((10,), xp, dtype1)
-        b = testing.shaped_arange((5,), xp, dtype2)
-        with cupyx.allow_synchronize(False):
-            return xp.polyadd(a, b)
-
-    @testing.for_all_dtypes_combination(names=['dtype1', 'dtype2'])
-    @testing.numpy_cupy_array_equal()
-    def test_polyadd_diff_types_poly1d(self, xp, dtype1, dtype2):
+    def test_polyroutine_diff_types_poly1d(self, xp, dtype1, dtype2):
+        func = getattr(xp, self.fname)
         a = testing.shaped_arange((10,), xp, dtype1)
         b = testing.shaped_arange((5,), xp, dtype2)
         a = xp.poly1d(a, variable='z')
         b = xp.poly1d(b, variable='y')
         with cupyx.allow_synchronize(False):
-            out = xp.polyadd(a, b)
+            out = func(a, b)
         assert out.variable == 'x'
-        return out
->>>>>>> 075c976d
+        return out