import unittest

import numpy
import six

import chainer
from chainer import cuda
from chainer import gradient_check
from chainer import testing
from chainer.testing import attr
from chainer.testing import condition
from chainer.utils import type_check


@testing.parameterize(
<<<<<<< HEAD
    {'x_shape': (10, 3), 't_shape': (10,)},
    {'x_shape': (10, 3, 1), 't_shape': (10,)},
    {'x_shape': (10, 3, 1, 1), 't_shape': (10,)},
    {'x_shape': (10, 3, 5), 't_shape': (10, 5)},
    {'x_shape': (10, 3, 5, 4), 't_shape': (10, 5, 4)},
    {'x_shape': (10, 3, 5, 4, 1), 't_shape': (10, 5, 4)},
    {'x_shape': (10, 3, 5, 4, 1, 1), 't_shape': (10, 5, 4)},
=======
    {'x_data': numpy.random.uniform(-1, 1, (10, 3)).astype(numpy.float32),
     't_data': numpy.random.randint(3, size=(10,)).astype(numpy.int32),
     'ignore_label': None},
    {'x_data': numpy.random.uniform(-1, 1, (20, 3)).astype(numpy.float32),
     't_data': numpy.random.randint(3, size=(20,)).astype(numpy.int32),
     'ignore_label': 0},
    {'x_data': numpy.random.uniform(-1, 1, (20, 3)).astype(numpy.float32),
     't_data': numpy.zeros((20,), dtype=numpy.int32),
     'ignore_label': 0},
>>>>>>> 5aba3d8a
)
class TestAccuracy(unittest.TestCase):

    def setUp(self):
<<<<<<< HEAD
        self.x = numpy.random.uniform(-1, 1,
                                      self.x_shape).astype(numpy.float32)
        self.t = numpy.random.randint(3, size=self.t_shape).astype(numpy.int32)
=======
        self.x = self.x_data
        self.t = self.t_data
>>>>>>> 5aba3d8a

    def check_forward(self, x_data, t_data):
        x = chainer.Variable(x_data)
        t = chainer.Variable(t_data)
        y = chainer.functions.accuracy(x, t, self.ignore_label)
        self.assertEqual(y.data.dtype, numpy.float32)
        self.assertEqual((), y.data.shape)

<<<<<<< HEAD
        x_ = numpy.rollaxis(self.x, 1, self.x.ndim).reshape(self.t.size, -1)
        t_ = self.t.ravel()
        count = 0
        for i in six.moves.range(t_.size):
            pred = x_[i].argmax()
            if pred == t_[i]:
                count += 1
=======
        if self.ignore_label is not None:
            count = 0
            for i in six.moves.range(self.t.size):
                pred = self.x[i].argmax()
                if self.t[i] != self.ignore_label and pred == self.t[i]:
                    count += 1
                total = (self.t != self.ignore_label).sum()
        else:
            count = 0
            for i in six.moves.range(self.t.size):
                pred = self.x[i].argmax()
                if pred == self.t[i]:
                    count += 1
                total = self.t.size
>>>>>>> 5aba3d8a

        if total == 0:
            expected = 0.0
        else:
            expected = float(count) / total
        gradient_check.assert_allclose(expected, cuda.to_cpu(y.data))

    @condition.retry(3)
    def test_forward_cpu(self):
        self.check_forward(self.x, self.t)

    @attr.gpu
    @condition.retry(3)
    def test_forward_gpu(self):
        self.check_forward(cuda.to_gpu(self.x), cuda.to_gpu(self.t))


@testing.parameterize(
    {'x_shape': (10, 3), 't_shape': (4,)},
    {'x_shape': (10, 3, 2), 't_shape': (10,)},
    {'x_shape': (10, 3, 1, 2), 't_shape': (10,)},
    {'x_shape': (10, 3, 4), 't_shape': (10, 5)},
    {'x_shape': (10, 3, 5, 2), 't_shape': (10, 5)},
    {'x_shape': (10, 3, 5, 1, 2), 't_shape': (10, 5)},
)
class TestInvalidShape(unittest.TestCase):

    def setUp(self):
        self.x = numpy.random.uniform(-1, 1,
                                      self.x_shape).astype(numpy.float32)
        self.t = numpy.random.randint(3, size=self.t_shape).astype(numpy.int32)

    def check_invalid_shape(self, xp):
        x = chainer.Variable(xp.asarray(self.x))
        t = chainer.Variable(xp.asarray(self.t))
        with self.assertRaises(type_check.InvalidType):
            chainer.functions.accuracy(x, t)

    def test_invalid_shape_cpu(self):
        self.check_invalid_shape(numpy)

    @attr.gpu
    def test_invalid_shape_gpu(self):
        self.check_invalid_shape(cuda.cupy)


testing.run_module(__name__, __file__)<|MERGE_RESOLUTION|>--- conflicted
+++ resolved
@@ -13,37 +13,28 @@
 
 
 @testing.parameterize(
-<<<<<<< HEAD
-    {'x_shape': (10, 3), 't_shape': (10,)},
-    {'x_shape': (10, 3, 1), 't_shape': (10,)},
-    {'x_shape': (10, 3, 1, 1), 't_shape': (10,)},
-    {'x_shape': (10, 3, 5), 't_shape': (10, 5)},
-    {'x_shape': (10, 3, 5, 4), 't_shape': (10, 5, 4)},
-    {'x_shape': (10, 3, 5, 4, 1), 't_shape': (10, 5, 4)},
-    {'x_shape': (10, 3, 5, 4, 1, 1), 't_shape': (10, 5, 4)},
-=======
-    {'x_data': numpy.random.uniform(-1, 1, (10, 3)).astype(numpy.float32),
-     't_data': numpy.random.randint(3, size=(10,)).astype(numpy.int32),
-     'ignore_label': None},
-    {'x_data': numpy.random.uniform(-1, 1, (20, 3)).astype(numpy.float32),
-     't_data': numpy.random.randint(3, size=(20,)).astype(numpy.int32),
-     'ignore_label': 0},
-    {'x_data': numpy.random.uniform(-1, 1, (20, 3)).astype(numpy.float32),
-     't_data': numpy.zeros((20,), dtype=numpy.int32),
-     'ignore_label': 0},
->>>>>>> 5aba3d8a
+    testing.product(
+        [{'x_shape': (10, 3), 't_shape': (10,)},
+         {'x_shape': (10, 3, 1), 't_shape': (10,)},
+         {'x_shape': (10, 3, 1, 1), 't_shape': (10,)},
+         {'x_shape': (10, 3, 5), 't_shape': (10, 5)},
+         {'x_shape': (10, 3, 5, 4), 't_shape': (10, 5, 4)},
+         {'x_shape': (10, 3, 5, 4, 1), 't_shape': (10, 5, 4)},
+         {'x_shape': (10, 3, 5, 4, 1, 1), 't_shape': (10, 5, 4)}],
+        [{'ignore_label': None, 't_data': 'randint'},
+         {'ignore_label': 0, 't_data': 'randint'},
+         {'ignore_label': 0, 't_data': 'zero'}]
+    )
 )
 class TestAccuracy(unittest.TestCase):
 
     def setUp(self):
-<<<<<<< HEAD
         self.x = numpy.random.uniform(-1, 1,
                                       self.x_shape).astype(numpy.float32)
-        self.t = numpy.random.randint(3, size=self.t_shape).astype(numpy.int32)
-=======
-        self.x = self.x_data
-        self.t = self.t_data
->>>>>>> 5aba3d8a
+        if t_data == 'randint':
+            self.t = numpy.random.randint(3, size=self.t_shape).astype(numpy.int32)
+        elif t_data == 'zero':
+            self.t = numpy.zeros(self.t_shape).astype(numpy.int32)
 
     def check_forward(self, x_data, t_data):
         x = chainer.Variable(x_data)
@@ -52,30 +43,23 @@
         self.assertEqual(y.data.dtype, numpy.float32)
         self.assertEqual((), y.data.shape)
 
-<<<<<<< HEAD
         x_ = numpy.rollaxis(self.x, 1, self.x.ndim).reshape(self.t.size, -1)
         t_ = self.t.ravel()
-        count = 0
-        for i in six.moves.range(t_.size):
-            pred = x_[i].argmax()
-            if pred == t_[i]:
-                count += 1
-=======
+
         if self.ignore_label is not None:
             count = 0
-            for i in six.moves.range(self.t.size):
-                pred = self.x[i].argmax()
-                if self.t[i] != self.ignore_label and pred == self.t[i]:
+            for i in six.moves.range(t_.size):
+                pred = x_[i].argmax()
+                if t_[i] != self.ignore_label and pred == t_[i]:
                     count += 1
-                total = (self.t != self.ignore_label).sum()
+                total = (t_ != self.ignore_label).sum()
         else:
             count = 0
-            for i in six.moves.range(self.t.size):
-                pred = self.x[i].argmax()
-                if pred == self.t[i]:
+            for i in six.moves.range(self.t_.size):
+                pred = x_[i].argmax()
+                if pred == t_[i]:
                     count += 1
-                total = self.t.size
->>>>>>> 5aba3d8a
+                total = t_.size
 
         if total == 0:
             expected = 0.0
