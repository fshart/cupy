import os
import shutil
import tempfile
import unittest

import six

from cupy import testing

import example_test


@testing.with_requires('matplotlib')
class TestGMM(unittest.TestCase):

    def test_gmm(self):
        output = example_test.run_example('gmm/gmm.py', '--num', '10')
        six.assertRegex(
<<<<<<< HEAD
            self, output.decode('utf-8'),
                r'''Running CPU\.\.\.''' + os.linesep +
                r'''train_accuracy : [0-9\.]+''' + os.linesep +
                r'''test_accuracy : [0-9\.]+''' + os.linesep +
                r''' CPU :  [0-9\.]+ sec''' + os.linesep +
                r'''Running GPU\.\.\.''' + os.linesep +
                r'''train_accuracy : [0-9\.]+''' + os.linesep +
                r'''test_accuracy : [0-9\.]+''' + os.linesep +
                r''' GPU :  [0-9\.]+ sec''' + os.linesep)
=======
            self, output.decode('utf-8'), r'''Running CPU\.\.\.
train_accuracy : [0-9\.]+
test_accuracy : [0-9\.]+
 CPU :  [0-9\.]+ sec
Running GPU\.\.\.
train_accuracy : [0-9\.]+
test_accuracy : [0-9\.]+
 GPU :  [0-9\.]+ sec
''')
>>>>>>> 5f68c474

    def test_output_image(self):
        dir_path = tempfile.mkdtemp()
        try:
            image_path = os.path.join(dir_path, 'gmm.png')
            example_test.run_example(
                'gmm/gmm.py', '--num', '10', '-o', image_path)
            self.assertTrue(os.path.exists(image_path))
        finally:
            shutil.rmtree(dir_path, ignore_errors=True)<|MERGE_RESOLUTION|>--- conflicted
+++ resolved
@@ -16,7 +16,6 @@
     def test_gmm(self):
         output = example_test.run_example('gmm/gmm.py', '--num', '10')
         six.assertRegex(
-<<<<<<< HEAD
             self, output.decode('utf-8'),
                 r'''Running CPU\.\.\.''' + os.linesep +
                 r'''train_accuracy : [0-9\.]+''' + os.linesep +
@@ -26,17 +25,7 @@
                 r'''train_accuracy : [0-9\.]+''' + os.linesep +
                 r'''test_accuracy : [0-9\.]+''' + os.linesep +
                 r''' GPU :  [0-9\.]+ sec''' + os.linesep)
-=======
-            self, output.decode('utf-8'), r'''Running CPU\.\.\.
-train_accuracy : [0-9\.]+
-test_accuracy : [0-9\.]+
- CPU :  [0-9\.]+ sec
-Running GPU\.\.\.
-train_accuracy : [0-9\.]+
-test_accuracy : [0-9\.]+
- GPU :  [0-9\.]+ sec
-''')
->>>>>>> 5f68c474
+
 
     def test_output_image(self):
         dir_path = tempfile.mkdtemp()
