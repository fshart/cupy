--- conflicted
+++ resolved
@@ -96,14 +96,10 @@
     #     dataset = cp.vstack((a, x, self.gammainc_line(x))).T
     #     FuncData(sc.gammainc, dataset, (0, 1), 2, rtol=1e-11).check()
 
-<<<<<<< HEAD
-    @pytest.mark.skip(cp.cuda.runtime.is_hip, reason="Causes problems in HIP")
-=======
     @pytest.mark.skipif(
         cp.cuda.runtime.is_hip and
         cp.cuda.runtime.runtimeGetVersion() < 5_00_00000,
         reason='ROCm/HIP fails in ROCm 4.x')
->>>>>>> 5c23e40b
     def test_roundtrip(self):
         a = cp.logspace(-5, 10, 100)
         x = cp.logspace(-5, 10, 100)
@@ -160,14 +156,10 @@
         a = cp.arange(1, 10)
         assert_array_equal(sc.gammaincc(a, 0), 1)
 
-<<<<<<< HEAD
-    @pytest.mark.skip(cp.cuda.runtime.is_hip, reason="Causes problems in HIP")
-=======
     @pytest.mark.skipif(
         cp.cuda.runtime.is_hip and
         cp.cuda.runtime.runtimeGetVersion() < 5_00_00000,
         reason='ROCm/HIP fails in ROCm 4.x')
->>>>>>> 5c23e40b
     def test_roundtrip(self):
         a = cp.logspace(-5, 10, 100)
         x = cp.logspace(-5, 10, 100)
