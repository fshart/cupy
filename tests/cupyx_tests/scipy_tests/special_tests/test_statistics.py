import unittest

import numpy
<<<<<<< HEAD
import pytest
=======
>>>>>>> ab6bc593

import cupy
from cupy import testing
import cupyx.scipy.special


class _TestBase:

    def test_ndtr(self):
        self.check_unary('ndtr')

<<<<<<< HEAD
    def test_ndtri(self):
        self.check_unary_linspace0_1('ndtri')

    def test_logit(self):
        self.check_unary_linspace0_1('ndtri')

=======
>>>>>>> ab6bc593
    def test_expit(self):
        self.check_unary_lower_precision('expit')

    @testing.with_requires('scipy>=1.8.0rc0')
    def test_log_expit(self):
        self.check_unary_lower_precision('log_expit')


<<<<<<< HEAD
atol = {'default': 1e-14, cupy.float64: 1e-14}
rtol = {'default': 1e-5, cupy.float64: 1e-14}
=======
atol = {'default': 1e-15, cupy.float64: 1e-15}
rtol = {'default': 1e-5, cupy.float64: 1e-15}
>>>>>>> ab6bc593

# not all functions pass at the stricter tolerances above
atol_low = {'default': 5e-4, cupy.float64: 1e-12}
rtol_low = {'default': 5e-4, cupy.float64: 1e-12}


@testing.gpu
@testing.with_requires('scipy')
class TestSpecial(_TestBase):

    def _check_unary(self, a, name, scp):
        import scipy.special  # NOQA

        return getattr(scp.special, name)(a)

    def _check_unary(self, name, xp, scp, dtype):
        import scipy.special  # NOQA

        a = xp.linspace(-10, 10, 100, dtype=dtype)
        return getattr(scp.special, name)(a)

    @testing.for_dtypes(['e', 'f', 'd'])
    @testing.numpy_cupy_allclose(atol=atol, rtol=rtol, scipy_name='scp')
    def check_unary(self, name, xp, scp, dtype):
<<<<<<< HEAD
        a = xp.linspace(-10, 10, 100, dtype=dtype)
        return self._check_unary(a, name, scp)
=======
        return self._check_unary(name, xp, scp, dtype)
>>>>>>> ab6bc593

    @testing.for_dtypes(['e', 'f', 'd'])
    @testing.numpy_cupy_allclose(atol=atol_low, rtol=rtol_low,
                                 scipy_name='scp')
    def check_unary_lower_precision(self, name, xp, scp, dtype):
<<<<<<< HEAD
        a = xp.linspace(-10, 10, 100, dtype=dtype)
        return self._check_unary(a, name, scp)

    @testing.for_dtypes(['e', 'f', 'd'])
    @testing.numpy_cupy_allclose(atol=1e-5, scipy_name='scp')
    def check_unary_linspace0_1(self, name, xp, scp, dtype):
        p = xp.linspace(0, 1, 1000, dtype)
        return self._check_unary(p, name, scp)

    def test_logit_nonfinite(self):
        logit = cupyx.scipy.special.logit
        assert float(logit(0)) == -numpy.inf
        assert float(logit(1)) == numpy.inf
        assert numpy.isnan(float(logit(1.1)))
        assert numpy.isnan(float(logit(-0.1)))

    @pytest.mark.parametrize('inverse', [False, True],
                             ids=['boxcox', 'inv_boxcox'])
    @testing.for_dtypes(['e', 'f', 'd'])
    @testing.numpy_cupy_allclose(atol=atol, rtol=rtol, scipy_name='scp')
    def test_boxcox(self, xp, scp, dtype, inverse):
        import scipy.special  # NOQA

        # outputs are only finite over range (0, 1)
        x = xp.linspace(0.001, 1000, 1000, dtype=dtype).reshape((1, 1000))
        lmbda = xp.asarray([-5, 0, 5], dtype=dtype).reshape((3, 1))
        result = scp.special.boxcox(x, lmbda)
        if inverse:
            result = scp.special.inv_boxcox(result, lmbda)
        return result

    def test_boxcox_nonfinite(self):
        boxcox = cupyx.scipy.special.boxcox
        assert float(boxcox(0, -5)) == -numpy.inf
        assert numpy.isnan(float(boxcox(-0.1, 5)))

    @pytest.mark.parametrize('inverse', [False, True],
                             ids=['boxcox', 'inv_boxcox'])
    @testing.for_dtypes(['e', 'f', 'd'])
    @testing.numpy_cupy_allclose(atol=atol, rtol=rtol, scipy_name='scp')
    def test_boxcox1p(self, xp, scp, dtype, inverse):
        import scipy.special  # NOQA

        x = xp.linspace(-0.99, 1000, 1000, dtype=dtype).reshape((1, 1000))
        lmbda = xp.asarray([-5, 0, 5], dtype=dtype).reshape((3, 1))
        result = scp.special.boxcox1p(x, lmbda)
        if inverse:
            result = scp.special.inv_boxcox1p(result, lmbda)
        return result

    def test_boxcox1p_nonfinite(self):
        boxcox1p = cupyx.scipy.special.boxcox1p
        assert float(boxcox1p(-1, -5)) == -numpy.inf
        assert numpy.isnan(float(boxcox1p(-1.1, 5)))
=======
        return self._check_unary(name, xp, scp, dtype)

    @testing.for_dtypes(['e', 'f', 'd'])
    @testing.numpy_cupy_allclose(atol=atol_low, rtol=rtol_low,
                                 scipy_name='scp')
    def test_logit(self, xp, scp, dtype):
        import scipy.special  # NOQA

        # outputs are only finite over range (0, 1)
        a = xp.linspace(0.001, .999, 1000, dtype=dtype)
        return scp.special.logit(a)

    def test_logit_nonfinite(self):
        assert float(cupyx.scipy.special.logit(0)) == -numpy.inf
        assert float(cupyx.scipy.special.logit(1)) == numpy.inf
        assert numpy.isnan(float(cupyx.scipy.special.logit(1.1)))
        assert numpy.isnan(float(cupyx.scipy.special.logit(-0.1)))
>>>>>>> ab6bc593


@testing.gpu
@testing.with_requires('scipy')
class TestFusionSpecial(unittest.TestCase, _TestBase):

<<<<<<< HEAD
    def _check_unary(self, a, name, scp):
=======
    def _check_unary(self, name, xp, scp, dtype):
>>>>>>> ab6bc593
        import scipy.special  # NOQA

        @cupy.fuse()
        def f(x):
            return getattr(scp.special, name)(x)

        return f(a)

    @testing.for_dtypes(['e', 'f', 'd'])
<<<<<<< HEAD
    @testing.numpy_cupy_allclose(atol=1e-5, scipy_name='scp')
    def check_unary(self, name, xp, scp, dtype):
        a = testing.shaped_arange((2, 3), xp, dtype)
        return self._check_unary(a, name, scp)
=======
    @testing.numpy_cupy_allclose(atol=atol, rtol=rtol, scipy_name='scp')
    def check_unary(self, name, xp, scp, dtype):
        return self._check_unary(name, xp, scp, dtype)
>>>>>>> ab6bc593

    @testing.for_dtypes(['e', 'f', 'd'])
    @testing.numpy_cupy_allclose(atol=atol_low, rtol=rtol_low,
                                 scipy_name='scp')
    def check_unary_lower_precision(self, name, xp, scp, dtype):
<<<<<<< HEAD
        a = testing.shaped_arange((2, 3), xp, dtype)
        return self._check_unary(a, name, scp)

    @testing.for_dtypes(['e', 'f', 'd'])
    @testing.numpy_cupy_allclose(atol=1e-5, scipy_name='scp')
    def check_unary_linspace0_1(self, name, xp, scp, dtype):
        a = xp.linspace(0, 1, 1000, dtype)
        return self._check_unary(a, name, scp)
=======
        return self._check_unary(name, xp, scp, dtype)
>>>>>>> ab6bc593
<|MERGE_RESOLUTION|>--- conflicted
+++ resolved
@@ -1,10 +1,7 @@
 import unittest
 
 import numpy
-<<<<<<< HEAD
 import pytest
-=======
->>>>>>> ab6bc593
 
 import cupy
 from cupy import testing
@@ -13,18 +10,12 @@
 
 class _TestBase:
 
-    def test_ndtr(self):
-        self.check_unary('ndtr')
-
-<<<<<<< HEAD
     def test_ndtri(self):
         self.check_unary_linspace0_1('ndtri')
 
     def test_logit(self):
         self.check_unary_linspace0_1('ndtri')
 
-=======
->>>>>>> ab6bc593
     def test_expit(self):
         self.check_unary_lower_precision('expit')
 
@@ -33,13 +24,8 @@
         self.check_unary_lower_precision('log_expit')
 
 
-<<<<<<< HEAD
 atol = {'default': 1e-14, cupy.float64: 1e-14}
 rtol = {'default': 1e-5, cupy.float64: 1e-14}
-=======
-atol = {'default': 1e-15, cupy.float64: 1e-15}
-rtol = {'default': 1e-5, cupy.float64: 1e-15}
->>>>>>> ab6bc593
 
 # not all functions pass at the stricter tolerances above
 atol_low = {'default': 5e-4, cupy.float64: 1e-12}
@@ -55,27 +41,16 @@
 
         return getattr(scp.special, name)(a)
 
-    def _check_unary(self, name, xp, scp, dtype):
-        import scipy.special  # NOQA
-
-        a = xp.linspace(-10, 10, 100, dtype=dtype)
-        return getattr(scp.special, name)(a)
-
     @testing.for_dtypes(['e', 'f', 'd'])
     @testing.numpy_cupy_allclose(atol=atol, rtol=rtol, scipy_name='scp')
     def check_unary(self, name, xp, scp, dtype):
-<<<<<<< HEAD
         a = xp.linspace(-10, 10, 100, dtype=dtype)
         return self._check_unary(a, name, scp)
-=======
-        return self._check_unary(name, xp, scp, dtype)
->>>>>>> ab6bc593
 
     @testing.for_dtypes(['e', 'f', 'd'])
     @testing.numpy_cupy_allclose(atol=atol_low, rtol=rtol_low,
                                  scipy_name='scp')
     def check_unary_lower_precision(self, name, xp, scp, dtype):
-<<<<<<< HEAD
         a = xp.linspace(-10, 10, 100, dtype=dtype)
         return self._check_unary(a, name, scp)
 
@@ -130,36 +105,13 @@
         boxcox1p = cupyx.scipy.special.boxcox1p
         assert float(boxcox1p(-1, -5)) == -numpy.inf
         assert numpy.isnan(float(boxcox1p(-1.1, 5)))
-=======
-        return self._check_unary(name, xp, scp, dtype)
-
-    @testing.for_dtypes(['e', 'f', 'd'])
-    @testing.numpy_cupy_allclose(atol=atol_low, rtol=rtol_low,
-                                 scipy_name='scp')
-    def test_logit(self, xp, scp, dtype):
-        import scipy.special  # NOQA
-
-        # outputs are only finite over range (0, 1)
-        a = xp.linspace(0.001, .999, 1000, dtype=dtype)
-        return scp.special.logit(a)
-
-    def test_logit_nonfinite(self):
-        assert float(cupyx.scipy.special.logit(0)) == -numpy.inf
-        assert float(cupyx.scipy.special.logit(1)) == numpy.inf
-        assert numpy.isnan(float(cupyx.scipy.special.logit(1.1)))
-        assert numpy.isnan(float(cupyx.scipy.special.logit(-0.1)))
->>>>>>> ab6bc593
 
 
 @testing.gpu
 @testing.with_requires('scipy')
 class TestFusionSpecial(unittest.TestCase, _TestBase):
 
-<<<<<<< HEAD
     def _check_unary(self, a, name, scp):
-=======
-    def _check_unary(self, name, xp, scp, dtype):
->>>>>>> ab6bc593
         import scipy.special  # NOQA
 
         @cupy.fuse()
@@ -169,30 +121,20 @@
         return f(a)
 
     @testing.for_dtypes(['e', 'f', 'd'])
-<<<<<<< HEAD
-    @testing.numpy_cupy_allclose(atol=1e-5, scipy_name='scp')
+    @testing.numpy_cupy_allclose(atol=atol, rtol=rtol, scipy_name='scp')
     def check_unary(self, name, xp, scp, dtype):
         a = testing.shaped_arange((2, 3), xp, dtype)
         return self._check_unary(a, name, scp)
-=======
-    @testing.numpy_cupy_allclose(atol=atol, rtol=rtol, scipy_name='scp')
-    def check_unary(self, name, xp, scp, dtype):
-        return self._check_unary(name, xp, scp, dtype)
->>>>>>> ab6bc593
 
     @testing.for_dtypes(['e', 'f', 'd'])
     @testing.numpy_cupy_allclose(atol=atol_low, rtol=rtol_low,
                                  scipy_name='scp')
     def check_unary_lower_precision(self, name, xp, scp, dtype):
-<<<<<<< HEAD
         a = testing.shaped_arange((2, 3), xp, dtype)
         return self._check_unary(a, name, scp)
 
     @testing.for_dtypes(['e', 'f', 'd'])
-    @testing.numpy_cupy_allclose(atol=1e-5, scipy_name='scp')
+    @testing.numpy_cupy_allclose(atol=atol, rtol=rtol, scipy_name='scp')
     def check_unary_linspace0_1(self, name, xp, scp, dtype):
         a = xp.linspace(0, 1, 1000, dtype)
-        return self._check_unary(a, name, scp)
-=======
-        return self._check_unary(name, xp, scp, dtype)
->>>>>>> ab6bc593
+        return self._check_unary(a, name, scp)