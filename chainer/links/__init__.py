"""Collection of :class:`~chainer.Link` implementations."""

from chainer.links.activation import maxout  # NOQA
from chainer.links.activation import prelu  # NOQA
from chainer.links.activation import simplified_dropconnect  # NOQA
from chainer.links.connection import bias  # NOQA
from chainer.links.connection import bilinear  # NOQA
from chainer.links.connection import convolution_2d  # NOQA
from chainer.links.connection import convolution_nd  # NOQA
from chainer.links.connection import deconvolution_2d  # NOQA
from chainer.links.connection import deconvolution_nd  # NOQA
from chainer.links.connection import depthwise_convolution_2d  # NOQA
from chainer.links.connection import dilated_convolution_2d  # NOQA
from chainer.links.connection import embed_id  # NOQA
from chainer.links.connection import gru  # NOQA
from chainer.links.connection import highway  # NOQA
from chainer.links.connection import inception  # NOQA
from chainer.links.connection import inceptionbn  # NOQA
from chainer.links.connection import linear  # NOQA
from chainer.links.connection import lstm  # NOQA
from chainer.links.connection import mlp_convolution_2d  # NOQA
from chainer.links.connection import n_step_gru  # NOQA
from chainer.links.connection import n_step_lstm  # NOQA
from chainer.links.connection import n_step_rnn  # NOQA
from chainer.links.connection import parameter  # NOQA
from chainer.links.connection import peephole  # NOQA
from chainer.links.connection import scale  # NOQA
from chainer.links.connection import zoneoutlstm  # NOQA
from chainer.links.loss import black_out  # NOQA
from chainer.links.loss import crf1d  # NOQA
from chainer.links.loss import hierarchical_softmax  # NOQA
from chainer.links.loss import negative_sampling  # NOQA
from chainer.links.model import classifier  # NOQA
from chainer.links.normalization import batch_normalization  # NOQA
from chainer.links.normalization import layer_normalization  # NOQA
from chainer.links.theano import theano_function  # NOQA


# import class and function
from chainer.links.activation.maxout import Maxout  # NOQA
from chainer.links.activation.prelu import PReLU  # NOQA
from chainer.links.activation.simplified_dropconnect import SimplifiedDropconnect  # NOQA
from chainer.links.connection.bias import Bias  # NOQA
from chainer.links.connection.bilinear import Bilinear  # NOQA
from chainer.links.connection.convolution_2d import Convolution2D  # NOQA
from chainer.links.connection.convolution_nd import ConvolutionND  # NOQA
from chainer.links.connection.deconvolution_2d import Deconvolution2D  # NOQA
from chainer.links.connection.deconvolution_nd import DeconvolutionND  # NOQA
from chainer.links.connection.depthwise_convolution_2d import DepthwiseConvolution2D  # NOQA
from chainer.links.connection.dilated_convolution_2d import DilatedConvolution2D  # NOQA
from chainer.links.connection.embed_id import EmbedID  # NOQA
from chainer.links.connection.gru import GRU  # NOQA
from chainer.links.connection.gru import StatefulGRU  # NOQA
from chainer.links.connection.highway import Highway  # NOQA
from chainer.links.connection.inception import Inception  # NOQA
from chainer.links.connection.inceptionbn import InceptionBN  # NOQA
from chainer.links.connection.linear import Linear  # NOQA
from chainer.links.connection.lstm import LSTM  # NOQA
from chainer.links.connection.lstm import StatelessLSTM  # NOQA
from chainer.links.connection.mlp_convolution_2d import MLPConvolution2D  # NOQA
<<<<<<< HEAD
from chainer.links.connection.n_step_gru import NStepBiGRU  # NOQA
from chainer.links.connection.n_step_gru import NStepGRU  # NOQA
=======
from chainer.links.connection.n_step_lstm import NStepBiLSTM  # NOQA
>>>>>>> 4354e61c
from chainer.links.connection.n_step_lstm import NStepLSTM  # NOQA
from chainer.links.connection.n_step_rnn import NStepBiRNNReLU  # NOQA
from chainer.links.connection.n_step_rnn import NStepBiRNNTanh  # NOQA
from chainer.links.connection.n_step_rnn import NStepRNNReLU  # NOQA
from chainer.links.connection.n_step_rnn import NStepRNNTanh  # NOQA
from chainer.links.connection.parameter import Parameter  # NOQA
from chainer.links.connection.peephole import StatefulPeepholeLSTM  # NOQA
from chainer.links.connection.scale import Scale  # NOQA
from chainer.links.connection.zoneoutlstm import StatefulZoneoutLSTM  # NOQA
from chainer.links.loss.black_out import BlackOut  # NOQA
from chainer.links.loss.crf1d import CRF1d  # NOQA
from chainer.links.loss.hierarchical_softmax import BinaryHierarchicalSoftmax  # NOQA
from chainer.links.loss.negative_sampling import NegativeSampling  # NOQA
from chainer.links.model.classifier import Classifier  # NOQA
from chainer.links.model.vision.googlenet import GoogLeNet  # NOQA
from chainer.links.model.vision.resnet import ResNet101Layers  # NOQA
from chainer.links.model.vision.resnet import ResNet152Layers  # NOQA
from chainer.links.model.vision.resnet import ResNet50Layers  # NOQA
from chainer.links.model.vision.vgg import VGG16Layers  # NOQA
from chainer.links.normalization.batch_normalization import BatchNormalization  # NOQA
from chainer.links.normalization.layer_normalization import LayerNormalization  # NOQA
from chainer.links.theano.theano_function import TheanoFunction  # NOQA<|MERGE_RESOLUTION|>--- conflicted
+++ resolved
@@ -58,12 +58,9 @@
 from chainer.links.connection.lstm import LSTM  # NOQA
 from chainer.links.connection.lstm import StatelessLSTM  # NOQA
 from chainer.links.connection.mlp_convolution_2d import MLPConvolution2D  # NOQA
-<<<<<<< HEAD
 from chainer.links.connection.n_step_gru import NStepBiGRU  # NOQA
 from chainer.links.connection.n_step_gru import NStepGRU  # NOQA
-=======
 from chainer.links.connection.n_step_lstm import NStepBiLSTM  # NOQA
->>>>>>> 4354e61c
 from chainer.links.connection.n_step_lstm import NStepLSTM  # NOQA
 from chainer.links.connection.n_step_rnn import NStepBiRNNReLU  # NOQA
 from chainer.links.connection.n_step_rnn import NStepBiRNNTanh  # NOQA
