--- conflicted
+++ resolved
@@ -12,11 +12,7 @@
        liblzma-dev && \
     apt-get -qqy install ccache git curl && \
     apt-get -qqy --allow-change-held-packages \
-<<<<<<< HEAD
-            --allow-downgrades install 'libnccl2=2.10.*+cuda11.4' 'libnccl-dev=2.10.*+cuda11.4' 'libcutensor1=1.4.*' 'libcutensor-dev=1.4.*' 'libcusparselt0=0.2.0.*' 'libcusparselt-dev=0.2.0.*' 'libcudnn8=8.4.*+cuda11.6' 'libcudnn8-dev=8.4.*+cuda11.6'
-=======
-            --allow-downgrades install 'libnccl2=2.10.*+cuda11.4' 'libnccl-dev=2.10.*+cuda11.4' 'libcutensor1=1.5.*' 'libcutensor-dev=1.5.*' 'libcusparselt0=0.2.0.*' 'libcusparselt-dev=0.2.0.*' 'libcudnn8=8.3.*+cuda11.5' 'libcudnn8-dev=8.3.*+cuda11.5'
->>>>>>> 12abba7e
+            --allow-downgrades install 'libnccl2=2.10.*+cuda11.4' 'libnccl-dev=2.10.*+cuda11.4' 'libcutensor1=1.5.*' 'libcutensor-dev=1.5.*' 'libcusparselt0=0.2.0.*' 'libcusparselt-dev=0.2.0.*' 'libcudnn8=8.4.*+cuda11.6' 'libcudnn8-dev=8.4.*+cuda11.6'
 
 ENV PATH "/usr/lib/ccache:${PATH}"
 
