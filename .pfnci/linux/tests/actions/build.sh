--- conflicted
+++ resolved
@@ -2,8 +2,4 @@
 
 set -uex
 
-<<<<<<< HEAD
-CUPY_NUM_NVCC_THREADS=8 CUPY_NUM_BUILD_JOBS=8 python3 -m pip install --user -v ".[test]"
-=======
-time python3 -m pip install --user -v ".[test]"
->>>>>>> 81552014
+time CUPY_NUM_NVCC_THREADS=8 CUPY_NUM_BUILD_JOBS=8 python3 -m pip install --user -v ".[test]"